from os import path

from setuptools import find_packages, setup

from channels_postgres import __version__


crypto_requires = ['cryptography>=1.3.0']

test_requires = crypto_requires + [
    'pytest',
    'pytest-asyncio',
    'async-timeout',
]

this_directory = path.abspath(path.dirname(__file__))
with open(path.join(this_directory, 'README.md'), encoding='utf-8') as f:
    long_description = f.read()

setup(
    name='channels_postgres',
    version=__version__,
    url='http://github.com/danidee10/channels_postgres/',
    author='Daniel Osaetin',
    author_email='f805nqs6j@relay.firefox.com',
    description='PostgreSQL-backed ASGI channel layer implementation',
    long_description=long_description,
    long_description_content_type='text/markdown',
    license='BSD',
    zip_safe=False,
    packages=find_packages(exclude=['tests']),
    include_package_data=True,
    python_requires='>=3.9',
    install_requires=[
<<<<<<< HEAD
        'msgpack~=1.0.7',
        'asgiref~=3.7.2',
=======
        'msgpack~=1.0',
        'asgiref>=3.5.2,<4',
>>>>>>> e59de65d
        'channels~=4.0.0',
        'aiopg~=1.4.0'
    ],
    extras_require={'cryptography': crypto_requires, 'tests': test_requires},
)<|MERGE_RESOLUTION|>--- conflicted
+++ resolved
@@ -32,13 +32,8 @@
     include_package_data=True,
     python_requires='>=3.9',
     install_requires=[
-<<<<<<< HEAD
         'msgpack~=1.0.7',
-        'asgiref~=3.7.2',
-=======
-        'msgpack~=1.0',
-        'asgiref>=3.5.2,<4',
->>>>>>> e59de65d
+        'asgiref~=3.7.2,<4',
         'channels~=4.0.0',
         'aiopg~=1.4.0'
     ],
